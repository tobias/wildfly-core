--- conflicted
+++ resolved
@@ -295,8 +295,7 @@
         </xs:annotation>
         <xs:complexContent>
             <xs:extension base="abstractConnector">
-<<<<<<< HEAD
-                <xs:attribute name="socket-binding" type="name-list" use="required"/>
+                <xs:attribute name="socket-binding" type="xs:string" use="required"/>
                 <xs:attribute name="ssl-context" type="xs:string">
                     <xs:annotation>
                         <xs:documentation>
@@ -304,9 +303,6 @@
                         </xs:documentation>
                     </xs:annotation>
                 </xs:attribute>
-=======
-                <xs:attribute name="socket-binding" type="xs:string" use="required"/>
->>>>>>> d2d4c617
             </xs:extension>
         </xs:complexContent>
     </xs:complexType>
