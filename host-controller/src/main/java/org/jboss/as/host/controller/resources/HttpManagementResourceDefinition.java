--- conflicted
+++ resolved
@@ -71,19 +71,12 @@
             .setValidator(new StringLengthValidator(1, Integer.MAX_VALUE, true, false))
             .addAccessConstraint(SensitiveTargetAccessConstraintDefinition.SOCKET_CONFIG)
             .setRequires(SECURITY_REALM.getName())
-<<<<<<< HEAD
             .setCapabilityReference("org.wildfly.network.interface", HTTP_MANAGEMENT_RUNTIME_CAPABILITY)
-=======
-            .setCapabilityReference("org.wildfly.network.interface", HTTP_MANAGEMENT_CAPABILITY)
->>>>>>> e998d2bb
             .build();
 
     public static final AttributeDefinition[] ATTRIBUTE_DEFINITIONS = combine(COMMON_ATTRIBUTES, INTERFACE, HTTP_PORT, HTTPS_PORT, SECURE_INTERFACE);
 
-<<<<<<< HEAD
-=======
 
->>>>>>> e998d2bb
     private HttpManagementResourceDefinition(OperationStepHandler add, OperationStepHandler remove) {
         super(new Parameters(RESOURCE_PATH, HostModelUtil.getResourceDescriptionResolver("core", "management", "http-interface"))
             .setAddHandler(add)
