--- conflicted
+++ resolved
@@ -82,13 +82,6 @@
 
     private static final ModelVersion CURRENT_VERSION = ModelVersion.create(MANAGEMENT_API_MAJOR_VERSION, MANAGEMENT_API_MINOR_VERSION, MANAGEMENT_API_MICRO_VERSION);
 
-<<<<<<< HEAD
-    private static final ModelVersion VERSION_1_3 = ModelVersion.create(1, 3);
-    private static final ModelVersion VERSION_1_4 = ModelVersion.create(1, 4, 0);
-    private static final ModelVersion VERSION_2_1 = ModelVersion.create(2, 1);
-    private static final ModelVersion VERSION_3_0 = ModelVersion.create(3);
-=======
->>>>>>> 05d21c03
 
     private static final String IO_EXTENSION_MODULE = "org.wildfly.extension.io";
 
@@ -122,83 +115,8 @@
         subsystem.registerSubModel(LocalOutboundConnectionResourceDefinition.INSTANCE);
         // (generic) outbound connection
         subsystem.registerSubModel(new GenericOutboundConnectionResourceDefinition());
-<<<<<<< HEAD
-
-        if (context.isRegisterTransformers()) {
-            registerTransformers(registration);
-        }
-    }
-
-    private void registerTransformers(SubsystemRegistration registration) {
-        ChainedTransformationDescriptionBuilder chainedBuilder = TransformationDescriptionBuilder.Factory.createChainedSubystemInstance(registration.getSubsystemVersion());
-
-        // Current 4.0.0 to 3.0.0
-        buildTransformers_3_0(chainedBuilder.createBuilder(registration.getSubsystemVersion(), VERSION_3_0));
-
-        // 3.0.0 to 2.1.0
-        buildTransformers_2_1(chainedBuilder.createBuilder(VERSION_3_0, VERSION_2_1));
-
-        // Current 3.0.0 to 2.1.0
-        buildTransformers_1_4(chainedBuilder.createBuilder(VERSION_2_1, VERSION_1_4));
-
-        //2.1.0 to 1.3.0
-        buildTransformers_1_3(chainedBuilder.createBuilder(VERSION_1_4, VERSION_1_3));
-
-
-        chainedBuilder.buildAndRegister(registration, new ModelVersion[]{VERSION_1_3, VERSION_1_4, VERSION_2_1, VERSION_3_0});
-    }
-
-    private void buildTransformers_1_4(ResourceTransformationDescriptionBuilder builder) {
-        builder.rejectChildResource(HttpConnectorResource.PATH);
-        endpointTransform(builder);
-        builder.addChildResource(RemoteOutboundConnectionResourceDefinition.ADDRESS).getAttributeBuilder()
-                .setDiscard(new DiscardAttributeChecker.DiscardAttributeValueChecker(new ModelNode(Protocol.REMOTE.toString())), RemoteOutboundConnectionResourceDefinition.PROTOCOL)
-                .addRejectCheck(RejectAttributeChecker.DEFINED, RemoteOutboundConnectionResourceDefinition.PROTOCOL);
-    }
-
-    private void buildTransformers_1_3(ResourceTransformationDescriptionBuilder builder) {
-        //Nothing (the 1.3 changes are handled by the 2.1 transformer)
-    }
-
-    private void buildTransformers_2_1(ResourceTransformationDescriptionBuilder builder) {
-        builder.addChildResource(ConnectorResource.PATH).getAttributeBuilder()
-                .setDiscard(new DiscardAttributeChecker.DiscardAttributeValueChecker(ConnectorCommon.SASL_PROTOCOL.getDefaultValue()), ConnectorCommon.SASL_PROTOCOL)
-                .addRejectCheck(RejectAttributeChecker.DEFINED, ConnectorCommon.SASL_PROTOCOL)
-                .addRejectCheck(RejectAttributeChecker.DEFINED, ConnectorCommon.SERVER_NAME);
-
-        builder.addChildResource(HttpConnectorResource.PATH).getAttributeBuilder()
-                .setDiscard(new DiscardAttributeChecker.DiscardAttributeValueChecker(ConnectorCommon.SASL_PROTOCOL.getDefaultValue()), ConnectorCommon.SASL_PROTOCOL)
-                .addRejectCheck(RejectAttributeChecker.DEFINED, ConnectorCommon.SASL_PROTOCOL)
-                .addRejectCheck(RejectAttributeChecker.DEFINED, ConnectorCommon.SERVER_NAME);
-    }
-
-    private void buildTransformers_3_0(ResourceTransformationDescriptionBuilder builder) {
-        builder.addChildResource(ConnectorResource.PATH).getAttributeBuilder()
-            .addRejectCheck(RejectAttributeChecker.DEFINED, ConnectorCommon.SASL_AUTHENTICATION_FACTORY)
-            .addRejectCheck(RejectAttributeChecker.DEFINED, ConnectorResource.SSL_CONTEXT);
-
-        builder.addChildResource(HttpConnectorResource.PATH).getAttributeBuilder()
-            .addRejectCheck(RejectAttributeChecker.DEFINED, ConnectorCommon.SASL_AUTHENTICATION_FACTORY);
-    }
-
-    private static ResourceTransformationDescriptionBuilder endpointTransform(ResourceTransformationDescriptionBuilder parent) {
-        // For configuration=endpoint, reject if any attributes are defined, otherwise discard the add op and the resource
-        parent.addChildResource(RemotingEndpointResource.ENDPOINT_PATH)
-                .getAttributeBuilder()
-                    .setDiscard(DiscardAttributeChecker.UNDEFINED, RemotingEndpointResource.ATTRIBUTES)
-                    .addRejectCheck(RejectAttributeChecker.DEFINED, RemotingEndpointResource.ATTRIBUTES.toArray(new AttributeDefinition[RemotingEndpointResource.ATTRIBUTES.size()]))
-                    .end()
-                .addOperationTransformationOverride(ModelDescriptionConstants.ADD)
-                    .inheritResourceAttributeDefinitions()
-                    .setCustomOperationTransformer(OperationTransformer.DISCARD)
-                    .end()
-                .setCustomResourceTransformer(ResourceTransformer.DISCARD);
-        return parent;
-    }
-=======
-    }
-
->>>>>>> 05d21c03
+    }
+
 
     /**
      * {@inheritDoc}
