/*
 * JBoss, Home of Professional Open Source.
 * Copyright 2010, Red Hat, Inc., and individual contributors
 * as indicated by the @author tags. See the copyright.txt file in the
 * distribution for a full listing of individual contributors.
 *
 * This is free software; you can redistribute it and/or modify it
 * under the terms of the GNU Lesser General Public License as
 * published by the Free Software Foundation; either version 2.1 of
 * the License, or (at your option) any later version.
 *
 * This software is distributed in the hope that it will be useful,
 * but WITHOUT ANY WARRANTY; without even the implied warranty of
 * MERCHANTABILITY or FITNESS FOR A PARTICULAR PURPOSE. See the GNU
 * Lesser General Public License for more details.
 *
 * You should have received a copy of the GNU Lesser General Public
 * License along with this software; if not, write to the Free
 * Software Foundation, Inc., 51 Franklin St, Fifth Floor, Boston, MA
 * 02110-1301 USA, or see the FSF site: http://www.fsf.org.
 */

package org.jboss.as.threads;

import org.jboss.as.model.AbstractModelUpdate;
import org.jboss.as.model.AbstractSubsystemElement;
<<<<<<< HEAD
=======
import org.jboss.logging.Logger;
import org.jboss.msc.service.BatchBuilder;
>>>>>>> c6416abc
import org.jboss.msc.service.Location;
import org.jboss.msc.service.ServiceActivatorContext;
import org.jboss.staxmapper.XMLExtendedStreamReader;
import org.jboss.staxmapper.XMLExtendedStreamWriter;

import javax.xml.namespace.QName;
import javax.xml.stream.XMLStreamException;
import java.util.Collection;
import java.util.NavigableMap;
import java.util.TreeMap;

/**
 * @author <a href="mailto:david.lloyd@redhat.com">David M. Lloyd</a>
 */
public final class ThreadsSubsystemElement extends AbstractSubsystemElement<ThreadsSubsystemElement> {

    private static final long serialVersionUID = -8577568464935736902L;
    private static final Logger log = Logger.getLogger("org.jboss.as.threads");

    private final NavigableMap<String, ThreadFactoryElement> threadFactories = new TreeMap<String, ThreadFactoryElement>();
    private final NavigableMap<String, ScheduledThreadPoolExecutorElement> scheduledExecutors = new TreeMap<String, ScheduledThreadPoolExecutorElement>();
    private final NavigableMap<String, AbstractExecutorElement<?>> executors = new TreeMap<String, AbstractExecutorElement<?>>();

    protected ThreadsSubsystemElement(final Location location, final QName elementName) {
        super(location, elementName);
    }

    protected ThreadsSubsystemElement(final XMLExtendedStreamReader reader) throws XMLStreamException {
        super(reader);
        // no attributes
        if (reader.getAttributeCount() > 0) {
            throw unexpectedAttribute(reader, 0);
        }
        // elements
        while (reader.hasNext() && reader.nextTag() != END_ELEMENT) {
            switch (Namespace.forUri(reader.getNamespaceURI())) {
                case THREADS_1_0: {
                    final Element element = Element.forName(reader.getLocalName());
                    switch (element) {
                        case THREAD_FACTORY: {
                            final ThreadFactoryElement threadFactoryElement = new ThreadFactoryElement(reader);
                            final String name = threadFactoryElement.getName();
                            if (threadFactories.containsKey(name)) {
                                throw duplicateNamedElement(reader, name);
                            }
                            threadFactories.put(name, threadFactoryElement);
                            break;
                        }
                        case SCHEDULED_THREAD_POOL_EXECUTOR: {
                            final ScheduledThreadPoolExecutorElement executorElement = new ScheduledThreadPoolExecutorElement(reader);
                            final String name = executorElement.getName();
                            if (scheduledExecutors.containsKey(name)) {
                                throw duplicateNamedElement(reader, name);
                            }
                            scheduledExecutors.put(name, executorElement);
                            break;
                        }
                        case BOUNDED_QUEUE_THREAD_POOL_EXECUTOR:
                        case QUEUELESS_THREAD_POOL_EXECUTOR:
                        case THREAD_FACTORY_EXECUTOR:
                        case UNBOUNDED_QUEUE_THREAD_POOL_EXECUTOR: {
                            final AbstractExecutorElement<?> executorElement;
                            switch (element) {
                                case BOUNDED_QUEUE_THREAD_POOL_EXECUTOR: {
                                    executorElement = new BoundedQueueThreadPoolExecutorElement(reader);
                                    break;
                                }
                                case QUEUELESS_THREAD_POOL_EXECUTOR: {
                                    executorElement = new QueuelessThreadPoolExecutorElement(reader);
                                    break;
                                }
                                case THREAD_FACTORY_EXECUTOR: {
                                    executorElement = new ThreadFactoryExecutorElement(reader);
                                    break;
                                }
                                case UNBOUNDED_QUEUE_THREAD_POOL_EXECUTOR: {
                                    executorElement = new UnboundedQueueThreadPoolExecutor(reader);
                                    break;
                                }
                                default: {
                                    throw new IllegalStateException();
                                }
                            }
                            final String name = executorElement.getName();
                            if (executors.containsKey(name)) {
                                throw duplicateNamedElement(reader, name);
                            }
                            executors.put(name, executorElement);
                            break;
                        }
                        default: throw unexpectedElement(reader);
                    }
                    break;
                }
                default: throw unexpectedElement(reader);
            }
        }
    }

<<<<<<< HEAD
    public void activate(final ServiceActivatorContext context) {
=======
    public void activate(final ServiceContainer container, final BatchBuilder batchBuilder) {
        log.info("Activating Threading Subsystem");
>>>>>>> c6416abc
        for (ThreadFactoryElement element : threadFactories.values()) {
            element.activate(context);
        }
    }

    public Collection<String> getReferencedSocketBindings() {
        return null;
    }

    public long elementHash() {
        long hash = 0L;
        hash = calculateElementHashOf(threadFactories.values(), hash);
        return hash;
    }

    protected void appendDifference(final Collection<AbstractModelUpdate<ThreadsSubsystemElement>> target, final ThreadsSubsystemElement other) {
    }

    protected Class<ThreadsSubsystemElement> getElementClass() {
        return null;
    }

    public void writeContent(final XMLExtendedStreamWriter streamWriter) throws XMLStreamException {
    }
}<|MERGE_RESOLUTION|>--- conflicted
+++ resolved
@@ -24,11 +24,7 @@
 
 import org.jboss.as.model.AbstractModelUpdate;
 import org.jboss.as.model.AbstractSubsystemElement;
-<<<<<<< HEAD
-=======
 import org.jboss.logging.Logger;
-import org.jboss.msc.service.BatchBuilder;
->>>>>>> c6416abc
 import org.jboss.msc.service.Location;
 import org.jboss.msc.service.ServiceActivatorContext;
 import org.jboss.staxmapper.XMLExtendedStreamReader;
@@ -128,12 +124,8 @@
         }
     }
 
-<<<<<<< HEAD
     public void activate(final ServiceActivatorContext context) {
-=======
-    public void activate(final ServiceContainer container, final BatchBuilder batchBuilder) {
         log.info("Activating Threading Subsystem");
->>>>>>> c6416abc
         for (ThreadFactoryElement element : threadFactories.values()) {
             element.activate(context);
         }
